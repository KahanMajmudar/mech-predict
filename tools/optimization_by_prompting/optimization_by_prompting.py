# -*- coding: utf-8 -*-
# ------------------------------------------------------------------------------
#
#   Copyright 2023 Valory AG
#
#   Licensed under the Apache License, Version 2.0 (the "License");
#   you may not use this file except in compliance with the License.
#   You may obtain a copy of the License at
#
#       http://www.apache.org/licenses/LICENSE-2.0
#
#   Unless required by applicable law or agreed to in writing, software
#   distributed under the License is distributed on an "AS IS" BASIS,
#   WITHOUT WARRANTIES OR CONDITIONS OF ANY KIND, either express or implied.
#   See the License for the specific language governing permissions and
#   limitations under the License.
#
# ------------------------------------------------------------------------------

"""A script that implements the optimization by prompting methodology."""

import os
from io import StringIO
import re
import json
from concurrent.futures import Future, ThreadPoolExecutor
from typing import Any, Dict, Generator, List, Optional, Tuple

import requests
import html2text
from readability import Document
from googleapiclient.discovery import build

import tiktoken
from openai import OpenAI

import pandas as pd
from langchain.chains import LLMChain
from langchain.llms import OpenAI as OpenAILLM
from langchain.prompts import PromptTemplate
from sklearn.metrics import roc_auc_score
from tiktoken import encoding_for_model

client: Optional[OpenAI] = None

class OpenAIClientManager:
    """Client context manager for OpenAI."""
    def __init__(self, api_key: str):
        self.api_key = api_key

    def __enter__(self) -> OpenAI:
        global client
        if client is None:
            client = OpenAI(api_key=self.api_key)
        return client

    def __exit__(self, exc_type, exc_value, traceback) -> None:
        global client
        if client is not None:
            client.close()
            client = None

def count_tokens(text: str, model: str) -> int:
    """Count the number of tokens in a text."""
    enc = encoding_for_model(model)
    return len(enc.encode(text))


# Provide several examples in order to backtest the resulted prompt
EXAMPLES = """query;event
"Will Apple release iphone 15 by 1 October 2023?";1
"Will the newly elected ceremonial president of Singapore face any political scandals by 13 September 2023?";0
"Will Russia Invade Ukraine in 2022";1
"Will Finland and Sweden apply to join NATO in 2023?";1
"Will Charles become King in 2022?";1
"""

NUM_URLS_EXTRACT = 5
DEFAULT_OPENAI_SETTINGS = {
    "max_tokens": 500,
    "temperature": 0.8,
}
MAX_TOKENS = {
    "gpt-3.5-turbo": 4096,
    "gpt-4": 8192,
}
ALLOWED_TOOLS = [
    "deepmind-optimization-strong",
    "deepmind-optimization",
]
TOOL_TO_ENGINE = {
    "deepmind-optimization-strong": "gpt-4",
    "deepmind-optimization": "gpt-3.5-turbo",
}

PREDICTION_PROMPT_INSTRUCTIONS = """
You are an LLM inside a multi-agent system that takes in a prompt of a user requesting a probability estimation
for a given event. You are provided with an input under the label "USER_PROMPT". You must follow the instructions
under the label "INSTRUCTIONS". You must provide your response in the format specified under "OUTPUT_FORMAT".

INSTRUCTIONS
* Read the input under the label "USER_PROMPT" delimited by three backticks.
* The "USER_PROMPT" specifies an event.
* The event will only have two possible outcomes: either the event will happen or the event will not happen.
* If the event has more than two possible outcomes, you must ignore the rest of the instructions and output the response "Error".
* You must provide a probability estimation of the event happening, based on your training data.
* You are provided an itemized list of information under the label "ADDITIONAL_INFORMATION" delimited by three backticks.
* You can use any item in "ADDITIONAL_INFORMATION" in addition to your training data.
* If an item in "ADDITIONAL_INFORMATION" is not relevant, you must ignore that item for the estimation.
* You must provide your response in the format specified under "OUTPUT_FORMAT".
* Do not include any other contents in your response.
"""


PREDICTION_PROMPT_FORMAT = """
USER_PROMPT:
```
{user_prompt}
```

ADDITIONAL_INFORMATION:
```
{additional_information}
```

OUTPUT_FORMAT
* Your output response must be only a single JSON object to be parsed by Python's "json.loads()".
* The JSON must contain four fields: "p_yes", "p_no", "confidence", and "info_utility".
* Each item in the JSON must have a value between 0 and 1.
   - "p_yes": Estimated probability that the event in the "USER_PROMPT" occurs.
   - "p_no": Estimated probability that the event in the "USER_PROMPT" does not occur.
   - "confidence": A value between 0 and 1 indicating the confidence in the prediction. 0 indicates lowest
     confidence value; 1 maximum confidence value.
   - "info_utility": Utility of the information provided in "ADDITIONAL_INFORMATION" to help you make the prediction.
     0 indicates lowest utility; 1 maximum utility.
* The sum of "p_yes" and "p_no" must equal 1.
"""

URL_QUERY_PROMPT = """
You are an LLM inside a multi-agent system that takes in a prompt of a user requesting a probability estimation
for a given event. You are provided with an input under the label "USER_PROMPT". You must follow the instructions
under the label "INSTRUCTIONS". You must provide your response in the format specified under "OUTPUT_FORMAT".

INSTRUCTIONS
* Read the input under the label "USER_PROMPT" delimited by three backticks.
* The "USER_PROMPT" specifies an event.
* The event will only have two possible outcomes: either the event will happen or the event will not happen.
* If the event has more than two possible outcomes, you must ignore the rest of the instructions and output the response "Error".
* You must provide your response in the format specified under "OUTPUT_FORMAT".
* Do not include any other contents in your response.

USER_PROMPT:
```
{user_prompt}
```

OUTPUT_FORMAT
* Your output response must be only a single JSON object to be parsed by Python's "json.loads()".
* The JSON must contain two fields: "queries", and "urls".
   - "queries": An array of strings of size between 1 and 5. Each string must be a search engine query that can help obtain relevant information to estimate
     the probability that the event in "USER_PROMPT" occurs. You must provide original information in each query, and they should not overlap
     or lead to obtain the same set of results.
* Output only the JSON object. Do not include any other contents in your response
* This is incorrect: "```json{{"queries": []}}```"
* This is incorrect: "```json"{{"queries": []}}"```"
* This is correct: "{{"queries": []}}".
"""

TEMPLATE_INSTRUCTOR = """You are an advanced reasoning agent that suggest to a bot ways to predict world events very accurately.
You are given the following:
(1) The previous instructions.
(2) A metric score that evaluates the previous instructions given to the bot. Best metric score is 1.

You are asked to refine the instructions in order to reach the best score.
Try to think the steps one by one.

Example format:
INSTRUCTIONS: previous instructions here
METRIC SCORE: score between 0 and 1 here

INSTRUCTIONS: {instructions}
METRIC SCORE: {score}
NEW INSTRUCTIONS:"""

PROMPT_INSTRUCTOR = PromptTemplate(
    input_variables=["instructions", "score"], template=TEMPLATE_INSTRUCTOR
)
OUTPUT_FORMAT = """
Your output response must be only a single JSON object to be parsed by Python's "json.loads()".
The JSON must contain a field "p_yes" which marks the probability of the event happening. 
A valid example is: {{"p_yes": 0.5}}
"""


def evaluate_prompt(prompt, df, llm):
    prompt += OUTPUT_FORMAT
    chain = LLMChain(llm=llm, prompt=prompt)
    probas = []

    for row in df.itertuples():
        pred_chain = chain.run(
            {"user_prompt": row.query, "additional_information": OUTPUT_FORMAT}
        )
        try:
            dictionary_match = float(eval(pred_chain)["p_yes"])
        except:
            dictionary_match = float(
                eval(re.search(r"\{.*\}", pred_chain).group(0))["p_yes"]
            )
        probas.append(dictionary_match)

    return probas


def calculate_score(df, answer_key="event", prob_key="probability"):
    return roc_auc_score(df[answer_key], df[prob_key])


def create_new_instructions(llm, instructions, score):

    chain = LLMChain(llm=llm, prompt=PROMPT_INSTRUCTOR)
    evaluations = chain.run({"instructions": instructions, "score": score})
    return evaluations


def prompt_engineer(
    openai_api_key,
    init_instructions,
    instructions_format,
    iterations=3,
    model_name="gpt-3.5-turbo",
):

    llm = OpenAILLM(model_name=model_name, openai_api_key=openai_api_key)
    score_template = {"template": init_instructions, "score": 0.0}

    df = pd.read_csv(StringIO(EXAMPLES), sep=";")
    template = init_instructions

    for _ in range(iterations):
        generated_template = template + instructions_format
        try:
            prompt = PromptTemplate(
                input_variables=["user_prompt", "additional_information"],
                template=generated_template,
            )
        except Exception as e:
            # it may happen that the generated prompt is not valid
            # in that case, we just skip it
            print(f"Failed to parse template {generated_template}: {e}")
            # regenerate the template
            template = create_new_instructions(
                llm=llm,
                instructions=score_template["template"],
                score=score_template["score"],
            )
            continue

        df["probability"] = evaluate_prompt(prompt=prompt, llm=llm, df=df)

        score = calculate_score(df)
        print(f"Score: {score}\n")
        if score > score_template["score"]:
            print(f"Best template score: {score} \nTemplate: {template}\n")
            score_template["template"] = template
            score_template["score"] = score
        template = create_new_instructions(
            llm=llm,
            instructions=score_template["template"],
            score=score_template["score"],
        )

    return score_template["template"]


def search_google(query: str, api_key: str, engine: str, num: int = 3) -> List[str]:
    service = build("customsearch", "v1", developerKey=api_key)
    search = (
        service.cse()
        .list(
            q=query,
            cx=engine,
            num=num,
        )
        .execute()
    )
    return [result["link"] for result in search["items"]]


def get_urls_from_queries(queries: List[str], api_key: str, engine: str) -> List[str]:
    """Get URLs from search engine queries"""
    results = []
    for query in queries:
        for url in search_google(
            query=query,
            api_key=api_key,
            engine=engine,
            num=3,  # Number of returned results
        ):
            results.append(url)
    unique_results = list(set(results))
    return unique_results


def extract_text(
    html: str,
    num_words: int = 300,  # TODO: summerise using GPT instead of limit
) -> str:
    """Extract text from a single HTML document"""
    text = Document(html).summary()

    # use html2text to convert HTML to markdown
    h = html2text.HTML2Text()
    h.ignore_links = True
    h.ignore_images = True
    h.ignore_emphasis = True
    text = h.handle(text)

    # if text is None, return an empty string
    if text is None:
        return ""

    # remove newlines and extra spaces
    text = " ".join(text.split())

    if not num_words:
        return text
    
    return text[:num_words]


def process_in_batches(
    urls: List[str], window: int = 5, timeout: int = 10
) -> Generator[None, None, List[Tuple[Future, str]]]:
    """Iter URLs in batches."""
    with ThreadPoolExecutor() as executor:
        for i in range(0, len(urls), window):
            batch = urls[i : i + window]
            futures = [
                (executor.submit(requests.get, url, timeout=timeout), url)
                for url in batch
            ]
            yield futures


def extract_texts(urls: List[str], num_words: int = 300) -> List[str]:
    """Extract texts from URLs"""
    max_allowed = 5
    extracted_texts = []
    count = 0
    stop = False
    for batch in process_in_batches(urls=urls):
        for future, url in batch:
            try:
                result = future.result()
                if result.status_code != 200:
                    continue
                extracted_texts.append(
                    extract_text(html=result.text, num_words=num_words)
                )
                count += 1
                if count >= max_allowed:
                    stop = True
                    break
            except requests.exceptions.ReadTimeout:
                print(f"Request timed out: {url}.")
            except Exception as e:
                print(f"An error occurred: {e}")
        if stop:
            break
    return extracted_texts


def fetch_additional_information(
    prompt: str,
    engine: str,
    temperature: float,
    max_tokens: int,
    google_api_key: str,
    google_engine: str,
) -> str:
    """Fetch additional information."""
    url_query_prompt = URL_QUERY_PROMPT.format(user_prompt=prompt)
    moderation_result = client.moderations.create(input=url_query_prompt)
    if moderation_result.results[0].flagged:
        return ""
    messages = [
        {"role": "system", "content": "You are a helpful assistant."},
        {"role": "user", "content": url_query_prompt},
    ]

    response = client.chat.completions.create(
        model=engine,
        messages=messages,
        temperature=temperature,
        max_tokens=max_tokens,
        n=1,
        timeout=90,
        stop=None,
    )
    json_data = json.loads(response.choices[0].message.content)
    urls = get_urls_from_queries(
        json_data["queries"],
        api_key=google_api_key,
        engine=google_engine,
    )
    texts = extract_texts(urls)
    return "\n".join(["- " + text for text in texts])


<<<<<<< HEAD
def adjust_additional_information(
    prompt: str, 
    prompt_template:str, 
    additional_information: str, 
    model: str
) -> str:
    """Adjust the additional_information to fit within the token budget"""

    # Initialize tiktoken encoder for the specified model
    enc = tiktoken.encoding_for_model(model)
    
    # Encode the user prompt to calculate its token count
    prompt = prompt_template.format(user_prompt=prompt, additional_information="")
    prompt_tokens = len(enc.encode(prompt))
    
    # Calculate available tokens for additional_information
    MAX_PREDICTION_PROMPT_TOKENS = MAX_TOKENS[model] - DEFAULT_OPENAI_SETTINGS["max_tokens"]
    available_tokens = MAX_PREDICTION_PROMPT_TOKENS - prompt_tokens
    
    # Encode the additional_information
    additional_info_tokens = enc.encode(additional_information)
    
    # If additional_information exceeds available tokens, truncate it
    if len(additional_info_tokens) > available_tokens:
        truncated_info_tokens = additional_info_tokens[:available_tokens]
        # Decode tokens back to text, ensuring the output fits within the budget
        additional_information = enc.decode(truncated_info_tokens)
    
    return additional_information


def run(**kwargs) -> Tuple[str, Optional[str], Optional[Dict[str, Any]], Any]:
=======
def run(**kwargs) -> Tuple[Optional[str], Optional[Dict[str, Any]], Any, Any]:
>>>>>>> 3e727024
    """Run the task"""
    with OpenAIClientManager(kwargs["api_keys"]["openai"]):
        tool = kwargs["tool"]
        prompt = kwargs["prompt"]
        max_tokens = kwargs.get("max_tokens", DEFAULT_OPENAI_SETTINGS["max_tokens"])
        temperature = kwargs.get("temperature", DEFAULT_OPENAI_SETTINGS["temperature"])

        openai_key = kwargs["api_keys"]["openai"]
        if tool not in ALLOWED_TOOLS:
            raise ValueError(f"Tool {tool} is not supported.")

        engine = TOOL_TO_ENGINE[tool]
        additional_information = fetch_additional_information(
            prompt=prompt,
            engine=engine,
            temperature=temperature,
            max_tokens=max_tokens,
            google_api_key=kwargs["api_keys"]["google_api_key"],
            google_engine=kwargs["api_keys"]["google_engine_id"],
        )

        instructions = prompt_engineer(
            openai_key, PREDICTION_PROMPT_INSTRUCTIONS, PREDICTION_PROMPT_FORMAT
        )
        instructions += PREDICTION_PROMPT_FORMAT
        additional_information = adjust_additional_information(
            prompt=prompt,
            prompt_template=instructions,
            additional_information=additional_information,
            model=engine
        )
        prediction_prompt = instructions.format(
            user_prompt=prompt, additional_information=additional_information
        )

        moderation_result = client.moderations.create(input=prediction_prompt)
        if moderation_result.results[0].flagged:
            return "Moderation flagged the prompt as in violation of terms.", None, None, None
        messages = [
            {"role": "system", "content": "You are a helpful assistant."},
            {"role": "user", "content": prediction_prompt},
        ]

        response = client.chat.completions.create(
            model=engine,
            messages=messages,
            temperature=temperature,
            max_tokens=max_tokens,
            n=1,
            timeout=150,
            stop=None,
        )
        return response.choices[0].message.content, prediction_prompt, None, None<|MERGE_RESOLUTION|>--- conflicted
+++ resolved
@@ -27,11 +27,9 @@
 from typing import Any, Dict, Generator, List, Optional, Tuple
 
 import requests
-import html2text
-from readability import Document
+from bs4 import BeautifulSoup
 from googleapiclient.discovery import build
 
-import tiktoken
 from openai import OpenAI
 
 import pandas as pd
@@ -79,10 +77,6 @@
 DEFAULT_OPENAI_SETTINGS = {
     "max_tokens": 500,
     "temperature": 0.8,
-}
-MAX_TOKENS = {
-    "gpt-3.5-turbo": 4096,
-    "gpt-4": 8192,
 }
 ALLOWED_TOOLS = [
     "deepmind-optimization-strong",
@@ -307,25 +301,13 @@
     num_words: int = 300,  # TODO: summerise using GPT instead of limit
 ) -> str:
     """Extract text from a single HTML document"""
-    text = Document(html).summary()
-
-    # use html2text to convert HTML to markdown
-    h = html2text.HTML2Text()
-    h.ignore_links = True
-    h.ignore_images = True
-    h.ignore_emphasis = True
-    text = h.handle(text)
-
-    # if text is None, return an empty string
-    if text is None:
-        return ""
-
-    # remove newlines and extra spaces
-    text = " ".join(text.split())
-
-    if not num_words:
-        return text
-    
+    soup = BeautifulSoup(html, "html.parser")
+    for script in soup(["script", "style"]):
+        script.extract()
+    text = soup.get_text()
+    lines = (line.strip() for line in text.splitlines())
+    chunks = (phrase.strip() for line in lines for phrase in line.split("  "))
+    text = "\n".join(chunk for chunk in chunks if chunk)
     return text[:num_words]
 
 
@@ -408,42 +390,7 @@
     return "\n".join(["- " + text for text in texts])
 
 
-<<<<<<< HEAD
-def adjust_additional_information(
-    prompt: str, 
-    prompt_template:str, 
-    additional_information: str, 
-    model: str
-) -> str:
-    """Adjust the additional_information to fit within the token budget"""
-
-    # Initialize tiktoken encoder for the specified model
-    enc = tiktoken.encoding_for_model(model)
-    
-    # Encode the user prompt to calculate its token count
-    prompt = prompt_template.format(user_prompt=prompt, additional_information="")
-    prompt_tokens = len(enc.encode(prompt))
-    
-    # Calculate available tokens for additional_information
-    MAX_PREDICTION_PROMPT_TOKENS = MAX_TOKENS[model] - DEFAULT_OPENAI_SETTINGS["max_tokens"]
-    available_tokens = MAX_PREDICTION_PROMPT_TOKENS - prompt_tokens
-    
-    # Encode the additional_information
-    additional_info_tokens = enc.encode(additional_information)
-    
-    # If additional_information exceeds available tokens, truncate it
-    if len(additional_info_tokens) > available_tokens:
-        truncated_info_tokens = additional_info_tokens[:available_tokens]
-        # Decode tokens back to text, ensuring the output fits within the budget
-        additional_information = enc.decode(truncated_info_tokens)
-    
-    return additional_information
-
-
-def run(**kwargs) -> Tuple[str, Optional[str], Optional[Dict[str, Any]], Any]:
-=======
 def run(**kwargs) -> Tuple[Optional[str], Optional[Dict[str, Any]], Any, Any]:
->>>>>>> 3e727024
     """Run the task"""
     with OpenAIClientManager(kwargs["api_keys"]["openai"]):
         tool = kwargs["tool"]
@@ -469,12 +416,6 @@
             openai_key, PREDICTION_PROMPT_INSTRUCTIONS, PREDICTION_PROMPT_FORMAT
         )
         instructions += PREDICTION_PROMPT_FORMAT
-        additional_information = adjust_additional_information(
-            prompt=prompt,
-            prompt_template=instructions,
-            additional_information=additional_information,
-            model=engine
-        )
         prediction_prompt = instructions.format(
             user_prompt=prompt, additional_information=additional_information
         )
