[build-system]
requires = [ "poetry-core>=1.0.0",]
build-backend = "poetry.core.masonry.api"

[tool.poetry]
name = "mech"
version = "0.1.0"
description = ""
authors = [ "8baller <8ball030@gmail.com>", "David Vilela <dvilelaf@gmail.com>", "David Minarsch <david.minarsch@googlemail.com>", "Justice Mace <justice.mace@valory.xyz>", "Ardian Abazi <ardian.abazi@valory.xyz>", "Jose Moreira Sanchez <jose.moreira.sanchez@valory.xyz>", "Adamantios Zaras <adamantios.zaras@valory.xyz>",]
readme = "README.md"
repository = "https://github.com/valory-xyz/mech"
keywords = [ "mech", "autonomy", "autonomous", "autonolas", "service", "multi", "agent",]
classifiers = [ "Environment :: Console", "Environment :: Web Environment", "Development Status :: 2 - Pre-Alpha", "Intended Audience :: Developers", "License :: OSI Approved :: Apache Software License", "Natural Language :: English", "Operating System :: MacOS", "Operating System :: Microsoft", "Operating System :: Unix", "Programming Language :: Python :: 3.10", "Topic :: Communications", "Topic :: Internet", "Topic :: Scientific/Engineering", "Topic :: Software Development", "Topic :: System",]
[[tool.poetry.packages]]
include = "packages"

[tool.poetry.dependencies]
python = "^3.10"
open-autonomy = "==0.12.1.post4"
openai = "==0.27.2"
requests = "==2.28.2"
mech-client = "==0.2.5"
py-multibase = "==1.0.3"
py-multicodec = "==0.2.1"
grpcio = "==1.53.0"
asn1crypto = "<1.5.0,>=1.4.0"
open-aea-ledger-ethereum = "==1.39.0.post1"
open-aea-ledger-cosmos = "*"
protobuf = "<=3.20.1,>=3.19"
hypothesis = "==6.21.6"
open-aea-test-autonomy = "==0.12.1.post4"
open-aea-web3 = "==6.0.1"
ipfshttpclient = "==0.8.0a2"
open-aea-cli-ipfs = "==1.39.0.post1"
pytest-asyncio = "*"
aiohttp = "<3.9,>=3.7.4"
certifi = "*"
multidict = "*"
ecdsa = ">=0.15"
eth_typing = "*"
hexbytes = "*"
packaging = "*"
py-ecc = "==6.0.0"
pytz = "==2022.2.1"
typing_extensions = ">=3.10.0.2"
websocket_client = "<1,>=0.32.0"
toml = "^0.10.2"
googlesearch-python = "==1.2.3"
beautifulsoup4 = "==4.12.2"
google-api-python-client = "==2.95.0"
eth-utils = "==2.2.0"
eth-abi = "==4.0.0"
pycryptodome = "==3.18.0"
anthropic = "==0.3.11"
langchain = "==0.0.303"
scikit-learn = "==1.3.1"
pytest = "==7.2.1"
<<<<<<< HEAD
tqdm = "^4.66.1"
tiktoken = "^0.5.1"
python-dateutil = "^2.8.2"
spacy = "^3.6.1"
sentence-transformers = "^2.2.2"
=======
jsonschema = ">=4.16.0,<=4.19.0"

>>>>>>> d18c5b1b
[tool.poetry.group.dev.dependencies.tomte]
version = "==0.2.12"
extras = [ "cli", "tests",]<|MERGE_RESOLUTION|>--- conflicted
+++ resolved
@@ -55,16 +55,13 @@
 langchain = "==0.0.303"
 scikit-learn = "==1.3.1"
 pytest = "==7.2.1"
-<<<<<<< HEAD
 tqdm = "^4.66.1"
 tiktoken = "^0.5.1"
 python-dateutil = "^2.8.2"
 spacy = "^3.6.1"
 sentence-transformers = "^2.2.2"
-=======
 jsonschema = ">=4.16.0,<=4.19.0"
 
->>>>>>> d18c5b1b
 [tool.poetry.group.dev.dependencies.tomte]
 version = "==0.2.12"
 extras = [ "cli", "tests",]