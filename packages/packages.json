{
    "dev": {
        "connection/valory/websocket_client/0.1.0": "bafybeibffszgha5w424ifiwovx5tsvccaylaj3vmfgpe44gettsqhlm6nu",
        "skill/valory/contract_subscription/0.1.0": "bafybeihozkmtmfs3iqrreewvnixx6hod4rpcfdxqu4c6cfmubwwojc2dzu",
<<<<<<< HEAD
        "agent/valory/mech/0.1.0": "bafybeihjdoeh43yrfelizpnxb7cnywbxyflxaayson6ts7ortaog7rkvdi",
        "skill/valory/multiplexer_abci/0.1.0": "bafybeidyydry6axhrqeibmfvnjvbvm2nuxlieginygijcu5nqa3672iwsu",
        "skill/valory/task_execution_abci/0.1.0": "bafybeidkqkxpzyvic37tqtnh45hepust6kmysop2zhubgbndrmmqq6etli",
        "skill/valory/mech_abci/0.1.0": "bafybeiewer5bsx6fiud65drmpwkvf7aiqthiyzlcgqmhxaynasqm4dv22i",
        "contract/valory/agent_mech/0.1.0": "bafybeib7v5fujyrio64trg5vmkuxpz42mc6fwjrmdyg3dr6ifudkn5rhle",
        "service/valory/mech/0.1.0": "bafybeiamdesxer2yfcl2jzmbcm2eovjadwmd2pviujmlna464k2rol57xu"
=======
        "agent/valory/mech/0.1.0": "bafybeigzzh6yklpgpeqgj45wdpmneoihwfnvw3ijnfwxjqioijbsit6zem",
        "skill/valory/multiplexer_abci/0.1.0": "bafybeidyydry6axhrqeibmfvnjvbvm2nuxlieginygijcu5nqa3672iwsu",
        "skill/valory/task_execution_abci/0.1.0": "bafybeifgyp3jxqdgp7hbycnyiiebqjneycit466ughdbsfp2grpfjlg3wi",
        "skill/valory/mech_abci/0.1.0": "bafybeibmwqbtjbpkatgpxzpj6xftsljofb3r2fkjnemts5qeexgiby4gdm",
        "contract/valory/agent_mech/0.1.0": "bafybeib7v5fujyrio64trg5vmkuxpz42mc6fwjrmdyg3dr6ifudkn5rhle",
        "service/valory/mech/0.1.0": "bafybeibvlamt5alisgtnlrl3jancmnqgsz7amz4zlfy54wgvmmdwezws7a"
>>>>>>> 391458db
    },
    "third_party": {
        "protocol/fetchai/default/1.0.0": "bafybeieqqzgzuappi2ped42upgzad5gt3mxiyjhojwibxm4o367ffsian4",
        "protocol/open_aea/signing/1.0.0": "bafybeibqlfmikg5hk4phzak6gqzhpkt6akckx7xppbp53mvwt6r73h7tk4",
        "protocol/valory/abci/0.1.0": "bafybeig3dj5jhsowlvg3t73kgobf6xn4nka7rkttakdb2gwsg5bp7rt7q4",
        "protocol/valory/contract_api/1.0.0": "bafybeidv6wxpjyb2sdyibnmmum45et4zcla6tl63bnol6ztyoqvpl4spmy",
        "protocol/valory/http/1.0.0": "bafybeifyoio7nlh5zzyn5yz7krkou56l22to3cwg7gw5v5o3vxwklibhty",
        "protocol/valory/ledger_api/1.0.0": "bafybeibo4bdtcrxi2suyzldwoetjar6pqfzm6vt5xal22ravkkcvdmtksi",
        "protocol/valory/acn/1.1.0": "bafybeignmc5uh3vgpuckljcj2tgg7hdqyytkm6m5b6v6mxtazdcvubibva",
        "protocol/valory/ipfs/0.1.0": "bafybeic72ncgqbzoz2guj4p4yjqulid7mv6yroeh65hxznloamoveeg7hq",
        "protocol/valory/tendermint/0.1.0": "bafybeicusvezoqlmyt6iqomcbwaz3xkhk2qf3d56q5zprmj3xdxfy64k54",
        "skill/valory/abstract_abci/0.1.0": "bafybeiet34ju7typtkqyfn572sacef5krrsb6d4vpfnviqi6kzunje3xny",
        "skill/valory/reset_pause_abci/0.1.0": "bafybeidprdrxzbloz5imufkbpvetvkhywdvq3fopbhdzztfnud4onsdsce",
        "skill/valory/registration_abci/0.1.0": "bafybeidqcszsitlmsofegmbprny22hqlent2o6luxng5a46gplytexrtbq",
        "skill/valory/abstract_round_abci/0.1.0": "bafybeibdljcw2wchyderkonobpdpyb36yioagqcaoqldydw5bi6vvempma",
        "contract/valory/service_registry/0.1.0": "bafybeigxkx7pcz7blgcxtuga6c2z3fmrarcisauskusc64xulujs342rcq",
        "connection/valory/abci/0.1.0": "bafybeifzhmuvaqj5mnib65u5cqbmfpixjkow6iuh43ofricdpwdtjwawya",
        "connection/valory/http_client/0.23.0": "bafybeidykl4elwbcjkqn32wt5h4h7tlpeqovrcq3c5bcplt6nhpznhgczi",
        "connection/valory/ipfs/0.1.0": "bafybeigr2cipad23aebjpnqtzpgymiwrwgmnior2fk4inbscdnqyl5epla",
        "connection/valory/ledger/0.19.0": "bafybeicgfupeudtmvehbwziqfxiz6ztsxr5rxzvalzvsdsspzz73o5fzfi",
        "connection/valory/p2p_libp2p_client/0.1.0": "bafybeidwcobzb7ut3efegoedad7jfckvt2n6prcmd4g7xnkm6hp6aafrva",
        "contract/valory/gnosis_safe_proxy_factory/0.1.0": "bafybeif3gj5a5n6humzzsc3hacmfvfdqltzo7ibc7vvtisv3ppmbzxbkui",
        "contract/valory/gnosis_safe/0.1.0": "bafybeic3cfap5mbdfb67iejg6zaobtpgvxoltckdgbeovwc7gpzvjz2md4",
        "skill/valory/transaction_settlement_abci/0.1.0": "bafybeiaeu47qmeeqipn6jnz4ymbxwqb66axvx3ddzocnni4zehbhiupc54",
        "contract/valory/multisend/0.1.0": "bafybeigjywkl7hydjsrkogob3xebj2ifhqwmfhhxoeyrndzhhxi5u6amey",
        "skill/valory/termination_abci/0.1.0": "bafybeif33wyu6w7yrrhyacpt627i5g6nec2kiepsm5xx2b44zq657dch3a"
    }
}<|MERGE_RESOLUTION|>--- conflicted
+++ resolved
@@ -2,21 +2,12 @@
     "dev": {
         "connection/valory/websocket_client/0.1.0": "bafybeibffszgha5w424ifiwovx5tsvccaylaj3vmfgpe44gettsqhlm6nu",
         "skill/valory/contract_subscription/0.1.0": "bafybeihozkmtmfs3iqrreewvnixx6hod4rpcfdxqu4c6cfmubwwojc2dzu",
-<<<<<<< HEAD
-        "agent/valory/mech/0.1.0": "bafybeihjdoeh43yrfelizpnxb7cnywbxyflxaayson6ts7ortaog7rkvdi",
+        "agent/valory/mech/0.1.0": "bafybeihroxl4jbsm47iu3vtvria2relzjbrqm4l6tng2wlmpz2lmdoybuu",
         "skill/valory/multiplexer_abci/0.1.0": "bafybeidyydry6axhrqeibmfvnjvbvm2nuxlieginygijcu5nqa3672iwsu",
-        "skill/valory/task_execution_abci/0.1.0": "bafybeidkqkxpzyvic37tqtnh45hepust6kmysop2zhubgbndrmmqq6etli",
-        "skill/valory/mech_abci/0.1.0": "bafybeiewer5bsx6fiud65drmpwkvf7aiqthiyzlcgqmhxaynasqm4dv22i",
+        "skill/valory/task_execution_abci/0.1.0": "bafybeiac6hd3jritb5ieh3lno4nocrzszkvctgz4ix5flnoivcabtbbzae",
+        "skill/valory/mech_abci/0.1.0": "bafybeibapgg5a6pqw63nkm27yizelvdrcehd64iwff7dnmgpct4prn6kyq",
         "contract/valory/agent_mech/0.1.0": "bafybeib7v5fujyrio64trg5vmkuxpz42mc6fwjrmdyg3dr6ifudkn5rhle",
-        "service/valory/mech/0.1.0": "bafybeiamdesxer2yfcl2jzmbcm2eovjadwmd2pviujmlna464k2rol57xu"
-=======
-        "agent/valory/mech/0.1.0": "bafybeigzzh6yklpgpeqgj45wdpmneoihwfnvw3ijnfwxjqioijbsit6zem",
-        "skill/valory/multiplexer_abci/0.1.0": "bafybeidyydry6axhrqeibmfvnjvbvm2nuxlieginygijcu5nqa3672iwsu",
-        "skill/valory/task_execution_abci/0.1.0": "bafybeifgyp3jxqdgp7hbycnyiiebqjneycit466ughdbsfp2grpfjlg3wi",
-        "skill/valory/mech_abci/0.1.0": "bafybeibmwqbtjbpkatgpxzpj6xftsljofb3r2fkjnemts5qeexgiby4gdm",
-        "contract/valory/agent_mech/0.1.0": "bafybeib7v5fujyrio64trg5vmkuxpz42mc6fwjrmdyg3dr6ifudkn5rhle",
-        "service/valory/mech/0.1.0": "bafybeibvlamt5alisgtnlrl3jancmnqgsz7amz4zlfy54wgvmmdwezws7a"
->>>>>>> 391458db
+        "service/valory/mech/0.1.0": "bafybeiag7eqvt3557ixmolqdrwyjxwcufhphmdnk7xwtesmw6y5vukjw7m"
     },
     "third_party": {
         "protocol/fetchai/default/1.0.0": "bafybeieqqzgzuappi2ped42upgzad5gt3mxiyjhojwibxm4o367ffsian4",
