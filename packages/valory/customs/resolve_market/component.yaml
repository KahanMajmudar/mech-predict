--- conflicted
+++ resolved
@@ -7,11 +7,7 @@
 aea_version: '>=1.0.0, <2.0.0'
 fingerprint:
   __init__.py: bafybeigiijf3cqbpr42srzgpro3rvyvb47fnikcbsii6rjr2uwp3x764hi
-<<<<<<< HEAD
-  resolve_market.py: bafybeib2bufkehsmuc5f7uimytn3jsnnpbvfoun46y2fqf27pjblbaksda
-=======
   resolve_market.py: bafybeieccikfxpbzho4w46niexdiqsncnqh4wessiimimm2fhzyar5ukde
->>>>>>> 61207f56
 fingerprint_ignore_patterns: []
 entry_point: resolve_market.py
 callable: run
@@ -20,10 +16,6 @@
     version: ==1.30.2
   requests: {}
   anthropic:
-<<<<<<< HEAD
-    version: ==0.23.1
-=======
     version: ==0.21.3
->>>>>>> 61207f56
   google-api-python-client:
     version: ==2.95.0